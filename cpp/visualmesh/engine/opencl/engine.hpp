/*
 * Copyright (C) 2017-2020 Trent Houliston <trent@houliston.me>
 *
 * Permission is hereby granted, free of charge, to any person obtaining a copy of this software and associated
 * documentation files (the "Software"), to deal in the Software without restriction, including without limitation the
 * rights to use, copy, modify, merge, publish, distribute, sublicense, and/or sell copies of the Software, and to
 * permit persons to whom the Software is furnished to do so, subject to the following conditions:
 *
 * The above copyright notice and this permission notice shall be included in all copies or substantial portions of the
 * Software.
 *
 * THE SOFTWARE IS PROVIDED "AS IS", WITHOUT WARRANTY OF ANY KIND, EXPRESS OR IMPLIED, INCLUDING BUT NOT LIMITED TO THE
 * WARRANTIES OF MERCHANTABILITY, FITNESS FOR A PARTICULAR PURPOSE AND NONINFRINGEMENT. IN NO EVENT SHALL THE AUTHORS OR
 * COPYRIGHT HOLDERS BE LIABLE FOR ANY CLAIM, DAMAGES OR OTHER LIABILITY, WHETHER IN AN ACTION OF CONTRACT, TORT OR
 * OTHERWISE, ARISING FROM, OUT OF OR IN CONNECTION WITH THE SOFTWARE OR THE USE OR OTHER DEALINGS IN THE SOFTWARE.
 */

#ifndef VISUALMESH_ENGINE_OPENCL_ENGINE_HPP
#define VISUALMESH_ENGINE_OPENCL_ENGINE_HPP

// If OpenCL is disabled then don't provide this file
#if !defined(VISUALMESH_DISABLE_OPENCL)

#include <fstream>
#include <iomanip>
#include <numeric>
#include <sstream>
#include <tuple>
#include <fstream>

#include "visualmesh/engine/opencl/kernels/load_image.cl.hpp"
#include "visualmesh/engine/opencl/kernels/project_equidistant.cl.hpp"
#include "visualmesh/engine/opencl/kernels/project_equisolid.cl.hpp"
#include "visualmesh/engine/opencl/kernels/project_rectilinear.cl.hpp"
#include "visualmesh/engine/opencl/operation/make_context.hpp"
#include "visualmesh/engine/opencl/operation/make_network.hpp"
#include "visualmesh/engine/opencl/operation/make_queue.hpp"
#include "visualmesh/engine/opencl/operation/opencl_error_category.hpp"
#include "visualmesh/engine/opencl/operation/scalar_defines.hpp"
#include "visualmesh/engine/opencl/operation/wrapper.hpp"
#include "visualmesh/mesh.hpp"
#include "visualmesh/network_structure.hpp"
#include "visualmesh/projected_mesh.hpp"
#include "visualmesh/utility/math.hpp"
#include "visualmesh/utility/projection.hpp"
#include "visualmesh/visualmesh.hpp"

namespace visualmesh {
namespace engine {
    namespace opencl {

        /**
         * @brief An OpenCL implementation of the visual mesh inference engine
         *
         * @details
         *  The OpenCL implementation is designed to be used for high performance inference. It is able to take
         *  advantage of either GPUs from Intel, AMD, ARM, NVIDIA etc as well as multithreaded CPU implementations.
         *  This allows it to be very flexible with its deployment on devices.
         *
         * @tparam Scalar the scalar type used for calculations and storage (normally one of float or double)
         */
        template <typename Scalar>
        class Engine {
<<<<<<< HEAD
        public:
=======
        private:
            // OpenCL ::clSetKernelArg functions take the sizeof a pointer as their argument, this is correct
            static constexpr size_t MEM_SIZE = sizeof(cl_mem);
>>>>>>> 3ed0dd41

            /**
             * @brief Load an OpenCL binary from a file and build it
             *
             * @param binary_path path to save the binary file to
             * @param device OpenCL device id
             *
             */
            void load_binary(const std::string& binary_path, cl_device_id& device) {
                // If the file doesn't exist, this isn't an error so don't throw just return that it didn't work
                std::ifstream read_binary(binary_path, std::ios::in);
                if (!read_binary) { throw std::runtime_error("Failed to read from precompiled OpenCL binary."); }

                // Error flag to check if any OpenCL functions fail
                cl_int error = CL_SUCCESS;

                // Get the length
                read_binary.seekg(0, read_binary.end);
                size_t binary_size = read_binary.tellg();
                read_binary.seekg(0, read_binary.beg);

                // Read the binary file
                std::vector<char> binary_load(binary_size, 0);
                read_binary.read(binary_load.data(), binary_size);
                read_binary.close();
                if (!read_binary) { throw std::runtime_error("Failed to read from precompiled OpenCL binary."); }

                // Create the program and build using the loaded binary
                cl_int binary_status            = CL_SUCCESS;
                const unsigned char* binary_ptr = reinterpret_cast<unsigned char*>(binary_load.data());
<<<<<<< HEAD

                program = cl::program(
                  ::clCreateProgramWithBinary(context, 1, &device, &binary_size, &binary_ptr, &binary_status, &error),
                  ::clReleaseProgram);
                throw_cl_error(error, "Failed to create program from binary");

                error = ::clBuildProgram(program,
                                         1,
                                         &device,
                                         "-cl-single-precision-constant -cl-fast-relaxed-math -cl-mad-enable",
                                         nullptr,
                                         nullptr);

                // If it didn't work, log and throw an error
                if (error != CL_SUCCESS) {
                    // Get program build log
                    size_t used = 0;
                    ::clGetProgramBuildInfo(program, device, CL_PROGRAM_BUILD_LOG, 0, nullptr, &used);
                    std::vector<char> log(used);
                    ::clGetProgramBuildInfo(program, device, CL_PROGRAM_BUILD_LOG, log.size(), log.data(), &used);
                    // Throw an error with the build log
                    throw_cl_error(error,
                                   "Error building OpenCL program\n" + std::string(log.begin(), log.begin() + used));
                }
            }

            /**
             * @brief Build the OpenCL program
             *
             * @param device OpenCL device id
             * @param source OpenCL source information
             */
            void build_from_source(cl_device_id& device, const std::string& source) {
                // Error flag to check if any OpenCL functions fail
                cl_int error = CL_SUCCESS;

=======

                program = cl::program(
                  ::clCreateProgramWithBinary(context, 1, &device, &binary_size, &binary_ptr, &binary_status, &error),
                  ::clReleaseProgram);
                throw_cl_error(error, "Failed to create program from binary");

                error = ::clBuildProgram(program,
                                         1,
                                         &device,
                                         "-cl-single-precision-constant -cl-fast-relaxed-math -cl-mad-enable",
                                         nullptr,
                                         nullptr);

                // If it didn't work, log and throw an error
                if (error != CL_SUCCESS) {
                    // Get program build log
                    size_t used = 0;
                    ::clGetProgramBuildInfo(program, device, CL_PROGRAM_BUILD_LOG, 0, nullptr, &used);
                    std::vector<char> log(used);
                    ::clGetProgramBuildInfo(program, device, CL_PROGRAM_BUILD_LOG, log.size(), log.data(), &used);
                    // Throw an error with the build log
                    throw_cl_error(error,
                                   "Error building OpenCL program\n" + std::string(log.begin(), log.begin() + used));
                }
            }

            /**
             * @brief Build the OpenCL program
             *
             * @param device OpenCL device id
             * @param source OpenCL source information
             */
            void build_from_source(cl_device_id& device, const std::string& source) {
                // Error flag to check if any OpenCL functions fail
                cl_int error = CL_SUCCESS;

>>>>>>> 3ed0dd41
                // Create the program and build
                const char* cstr = source.c_str();
                size_t csize     = source.size();
                program =
                  cl::program(::clCreateProgramWithSource(context, 1, &cstr, &csize, &error), ::clReleaseProgram);
                throw_cl_error(error, "Error adding sources to OpenCL program");

                error = ::clBuildProgram(program,
                                         0,
                                         nullptr,
                                         "-cl-single-precision-constant -cl-fast-relaxed-math -cl-mad-enable",
                                         nullptr,
                                         nullptr);

                // If it didn't work, log and throw an error
                if (error != CL_SUCCESS) {
                    // Get program build log
                    size_t used = 0;
                    ::clGetProgramBuildInfo(program, device, CL_PROGRAM_BUILD_LOG, 0, nullptr, &used);
                    std::vector<char> log(used);
                    ::clGetProgramBuildInfo(program, device, CL_PROGRAM_BUILD_LOG, log.size(), log.data(), &used);
                    // Throw an error with the build log
                    throw_cl_error(error,
                                   "Error building OpenCL program\n" + std::string(log.begin(), log.begin() + used));
                }
            }

            /**
             * @brief Save the current OpenCL program in a binary file
             *
             * @param binary_path path to save the binary file to
             */
            void save_binary(std::string binary_path) {

                // Get the size of the binary to save
                size_t binary_size{};
                clGetProgramInfo(program, CL_PROGRAM_BINARY_SIZES, sizeof(size_t), &binary_size, nullptr);

                // Get the data to save
                std::vector<char> binary_save(binary_size, 0);
                // Get an lvalue ptr to pass to clGetProgramInfo
                char* binary_ptr = binary_save.data();
                clGetProgramInfo(program, CL_PROGRAM_BINARIES, binary_save.size(), &binary_ptr, nullptr);

                // Write to the file and close the file
                std::ofstream write_binary(binary_path, std::ofstream::binary);
                write_binary.write(binary_save.data(), binary_save.size());
                write_binary.close();
            }
<<<<<<< HEAD

            /**
             * @brief Construct a new OpenCL Engine object
             *
             * @param structure the network structure to use classification
             * @param cache_directory directory to save/load the compiled OpenCL binary
             */
            Engine(const NetworkStructure<Scalar>& structure = {}, const std::string& cache_directory = "") {
                // Create the OpenCL context and command queue
                cl_int error              = CL_SUCCESS;
                cl_device_id device       = nullptr;
                std::tie(context, device) = operation::make_context();
                queue                     = operation::make_queue(context, device);

                // Get program sources (this does concatenated strings)
                std::stringstream sources;
                sources << operation::get_scalar_defines(Scalar(0.0));
                sources << PROJECT_EQUIDISTANT_CL;
                sources << PROJECT_EQUISOLID_CL;
                sources << PROJECT_RECTILINEAR_CL;
                sources << LOAD_IMAGE_CL;
                sources << operation::make_network(structure);

                std::string source = sources.str();

                // The hash of the sources represents the name of the OpenCL compiled program binary file, so that a new
                // binary will be created for different sources
                const std::size_t source_hash = std::hash<std::string>{}(source);

                // If the compiled binary exists, read it
                std::string binary_path = cache_directory + "/" + std::to_string(source_hash) + ".bin";

                // Try to read the binary
                try {
                    load_binary(binary_path, device);
                }
                // The compiled binary doesn't exist, create it
                catch (std::exception& /* e */) {
                    build_from_source(device, source);
                    save_binary(binary_path);
                }
=======
>>>>>>> 3ed0dd41

        public:
            /**
             * @brief Construct a new OpenCL Engine object
             *
             * @param structure the network structure to use classification
             * @param cache_directory directory to save/load the compiled OpenCL binary
             */
            Engine(const NetworkStructure<Scalar>& structure = {}, const std::string& cache_directory = "") {
                // Create the OpenCL context and command queue
                cl_int error              = CL_SUCCESS;
                cl_device_id device       = nullptr;
                std::tie(context, device) = operation::make_context();
                queue                     = operation::make_queue(context, device);

                // Get program sources (this does concatenated strings)
                std::stringstream sources;
                sources << operation::get_scalar_defines(Scalar(0.0));
                sources << PROJECT_EQUIDISTANT_CL;
                sources << PROJECT_EQUISOLID_CL;
                sources << PROJECT_RECTILINEAR_CL;
                sources << LOAD_IMAGE_CL;
                sources << operation::make_network(structure);

                std::string source = sources.str();

                // The hash of the sources represents the name of the OpenCL compiled program binary file, so that a new
                // binary will be created for different sources
                const std::size_t source_hash = std::hash<std::string>{}(source);

                // If the compiled binary exists, read it
                std::string binary_path = cache_directory + "/" + std::to_string(source_hash) + ".bin";

                // Try to read the binary
                try {
                    load_binary(binary_path, device);
                }
                // The compiled binary doesn't exist, create it
                catch (std::exception& /* e */) {
                    build_from_source(device, source);
                    save_binary(binary_path);
                }

                // Get the kernels
                project_rectilinear =
                  cl::kernel(::clCreateKernel(program, "project_rectilinear", &error), ::clReleaseKernel);
                throw_cl_error(error, "Error getting project_rectilinear kernel");
                project_equidistant =
                  cl::kernel(::clCreateKernel(program, "project_equidistant", &error), ::clReleaseKernel);
                throw_cl_error(error, "Error getting project_equidistant kernel");
                project_equisolid =
                  cl::kernel(::clCreateKernel(program, "project_equisolid", &error), ::clReleaseKernel);
                throw_cl_error(error, "Error getting project_equisolid kernel");
                load_image = cl::kernel(::clCreateKernel(program, "load_image", &error), ::clReleaseKernel);
                throw_cl_error(error, "Failed to create kernel load_image");

                // Grab all the kernels that were generated
                for (unsigned int i = 0; i < structure.size(); ++i) {
                    std::string kernel       = "conv" + std::to_string(i);
                    unsigned int output_size = structure[i].back().biases.size();

                    cl::kernel k(::clCreateKernel(program, kernel.c_str(), &error), ::clReleaseKernel);
                    throw_cl_error(error, "Failed to create kernel " + kernel);
                    conv_layers.emplace_back(k, output_size);
                }

                // Work out what the widest network layer is
                max_width = 4;
                for (const auto& k : conv_layers) {
                    max_width = std::max(max_width, k.second);
                }

                // Function to get the preferred workgroup size for a kernel
                auto workgroup_size_for_kernel = [&device](auto k) {
                    size_t t = 0;
                    ::clGetKernelWorkGroupInfo(
                      k, device, CL_KERNEL_PREFERRED_WORK_GROUP_SIZE_MULTIPLE, sizeof(t), &t, nullptr);
                    return t;
                };

                // Go through each of our kernels and see which is the largest preferred size
                workgroup_size = 1;
                workgroup_size = std::max(workgroup_size, workgroup_size_for_kernel(project_rectilinear));
                workgroup_size = std::max(workgroup_size, workgroup_size_for_kernel(project_equisolid));
                workgroup_size = std::max(workgroup_size, workgroup_size_for_kernel(project_equidistant));
                workgroup_size = std::max(workgroup_size, workgroup_size_for_kernel(load_image));
                for (const auto& k : conv_layers) {
                    workgroup_size = std::max(workgroup_size, workgroup_size_for_kernel(k.first));
                }
            }

            /**
             * @brief Projects a provided mesh to pixel coordinates
             *
             * @tparam Model the mesh model that we are projecting
             *
             * @param mesh the mesh table that we are projecting to pixel coordinates
             * @param Hoc  the homogenous transformation matrix from the camera to the observation plane
             * @param lens the lens parameters that describe the optics of the camera
             *
             * @return a projected mesh for the provided arguments
             */
            template <template <typename> class Model>
            inline ProjectedMesh<Scalar, Model<Scalar>::N_NEIGHBOURS> operator()(const Mesh<Scalar, Model>& mesh,
                                                                                 const mat4<Scalar>& Hoc,
                                                                                 const Lens<Scalar>& lens) const {
                static constexpr int N_NEIGHBOURS = Model<Scalar>::N_NEIGHBOURS;

                // Perform the projection
                std::vector<std::array<int, N_NEIGHBOURS>> neighbourhood;
                std::vector<int> indices;
                cl::mem cl_pixels;
                cl::event projected;
                std::tie(neighbourhood, indices, cl_pixels, projected) = do_project(mesh, Hoc, lens);

                // If we didn't get anything, nothing to return
                if (indices.empty()) { return ProjectedMesh<Scalar, N_NEIGHBOURS>(); }

                // Read the pixels off the buffer
                std::vector<std::array<Scalar, 2>> pixels(indices.size());
                std::array<cl_event, 1> events{{projected}};
                cl_int error = ::clEnqueueReadBuffer(queue,
                                                     cl_pixels,
                                                     true,
                                                     0,
                                                     indices.size() * sizeof(std::array<Scalar, 2>),
                                                     pixels.data(),
                                                     events.size(),
                                                     events.data(),
                                                     nullptr);
                throw_cl_error(error, "Failed reading projected pixels from the device");

                return ProjectedMesh<Scalar, N_NEIGHBOURS>{
                  std::move(pixels), std::move(neighbourhood), std::move(indices)};
            }

            /**
             * @brief Projects a provided mesh to pixel coordinates from an aggregate VisualMesh object
             *
             * @tparam Model the mesh model that we are projecting
             *
             * @param mesh the mesh table that we are projecting to pixel coordinates
             * @param Hoc  the homogenous transformation matrix from the camera to the observation plane
             * @param lens the lens parameters that describe the optics of the camera
             *
             * @return a projected mesh for the provided arguments
             */
            template <template <typename> class Model>
            inline ProjectedMesh<Scalar, Model<Scalar>::N_NEIGHBOURS> operator()(const VisualMesh<Scalar, Model>& mesh,
                                                                                 const mat4<Scalar>& Hoc,
                                                                                 const Lens<Scalar>& lens) const {
                return operator()(mesh.height(Hoc[2][3]), Hoc, lens);
            }

            /**
             * @brief Project and classify a mesh using the neural network that is loaded into this engine
             *
             * @tparam Model the mesh model that we are projecting
             *
             * @param mesh    the mesh table that we are projecting to pixel coordinates
             * @param Hoc     the homogenous transformation matrix from the camera to the observation plane
             * @param lens    the lens parameters that describe the optics of the camera
             * @param image   the data that represents the image the network will run from
             * @param format  the pixel format of this image as a fourcc code
             *
             * @return a classified mesh for the provided arguments
             */
            template <template <typename> class Model>
            ClassifiedMesh<Scalar, Model<Scalar>::N_NEIGHBOURS> operator()(const Mesh<Scalar, Model>& mesh,
                                                                           const mat4<Scalar>& Hoc,
                                                                           const Lens<Scalar>& lens,
                                                                           const void* image,
                                                                           const uint32_t& format) const {
                static constexpr int N_NEIGHBOURS = Model<Scalar>::N_NEIGHBOURS;
                cl_int error                      = CL_SUCCESS;

                // Grab the image memory from the cache
                cl::mem cl_image = get_image_memory(lens.dimensions, format);

                // Map our image into device memory
                std::array<size_t, 3> origin = {{0, 0, 0}};
                std::array<size_t, 3> region = {{size_t(lens.dimensions[0]), size_t(lens.dimensions[1]), 1}};

                cl::event cl_image_loaded;
                cl_event ev = nullptr;
                error       = clEnqueueWriteImage(
                  queue, cl_image, false, origin.data(), region.data(), 0, 0, image, 0, nullptr, &ev);
                if (ev) { cl_image_loaded = cl::event(ev, ::clReleaseEvent); }
                throw_cl_error(error, "Error mapping image onto device");

                // Project our visual mesh
                std::vector<std::array<int, N_NEIGHBOURS>> neighbourhood;
                std::vector<int> indices;
                cl::mem cl_pixels;
                cl::event cl_pixels_loaded;
                std::tie(neighbourhood, indices, cl_pixels, cl_pixels_loaded) = do_project(mesh, Hoc, lens);

                // If there were no points, nothing to project
                if (indices.empty()) { return ClassifiedMesh<Scalar, N_NEIGHBOURS>(); }

                // This includes the offscreen point at the end
                int n_points = neighbourhood.size();

                // Get the neighbourhood memory from cache
                cl::mem cl_neighbourhood = get_neighbourhood_memory(n_points, N_NEIGHBOURS);

                // Upload the neighbourhood buffer
                cl::event cl_neighbourhood_loaded;
                ev    = nullptr;
                error = ::clEnqueueWriteBuffer(queue,
                                               cl_neighbourhood,
                                               false,
                                               0,
                                               n_points * sizeof(std::array<int, N_NEIGHBOURS>),
                                               neighbourhood.data(),
                                               0,
                                               nullptr,
                                               &ev);
                if (ev) { cl_neighbourhood_loaded = cl::event(ev, ::clReleaseEvent); }
                throw_cl_error(error, "Error writing neighbourhood points to the device");

                // Grab our ping pong buffers from the cache
                auto cl_conv_buffers   = get_network_memory(max_width * n_points);
                cl::mem cl_conv_input  = cl_conv_buffers[0];
                cl::mem cl_conv_output = cl_conv_buffers[1];

                // Read the pixels into the buffer
                cl::event img_load_event;
                cl::event network_complete;

                cl_mem arg = nullptr;
                arg        = cl_image;
                throw_cl_error(::clSetKernelArg(load_image, 0, MEM_SIZE, &arg),
                               "Error setting kernel argument 0 for image load kernel");
                throw_cl_error(::clSetKernelArg(load_image, 1, sizeof(format), &format),
                               "Error setting kernel argument 1 for image load kernel");
                arg = cl_pixels;
                throw_cl_error(::clSetKernelArg(load_image, 2, MEM_SIZE, &arg),
                               "Error setting kernel argument 2 for image load kernel");
                arg = cl_conv_input;
                throw_cl_error(::clSetKernelArg(load_image, 3, MEM_SIZE, &arg),
                               "Error setting kernel argument 3 for image load kernel");

                // When calculating global_size we round to the nearest workgroup size
                size_t offset                      = 0;
                size_t global_size                 = (((n_points - 1) / workgroup_size) + 1) * workgroup_size;
                std::array<cl_event, 2> event_list = {cl_pixels_loaded, cl_image_loaded};
                ev                                 = nullptr;
                error                              = ::clEnqueueNDRangeKernel(
                  queue, load_image, 1, &offset, &global_size, &workgroup_size, 2, event_list.data(), &ev);
                if (ev) { img_load_event = cl::event(ev, ::clReleaseEvent); }
                throw_cl_error(error, "Error queueing the image load kernel");

                // The offscreen point gets a value of -1.0 to make it easy to distinguish
                std::array<cl_event, 1> img_loaded_events = {img_load_event};
                cl::event offscreen_fill_event;
                Scalar minus_one(-1.0);
                ev    = nullptr;
                error = ::clEnqueueFillBuffer(queue,
                                              cl_conv_input,
                                              &minus_one,
                                              sizeof(Scalar),
                                              (n_points - 1) * sizeof(std::array<Scalar, 4>),
                                              sizeof(std::array<Scalar, 4>),
                                              1,
                                              img_loaded_events.data(),
                                              &ev);
                if (ev) { offscreen_fill_event = cl::event(ev, ::clReleaseEvent); }
                throw_cl_error(error, "Error setting the offscreen pixel values");


                // These events are required for our first convolution
                std::vector<cl::event> events({img_load_event, offscreen_fill_event, cl_neighbourhood_loaded});

                for (const auto& conv : conv_layers) {
                    cl_mem arg = nullptr;
                    arg        = cl_neighbourhood;
                    throw_cl_error(::clSetKernelArg(conv.first, 0, MEM_SIZE, &arg),
                                   "Error setting argument 0 for convolution kernel");
                    arg = cl_conv_input;
                    throw_cl_error(::clSetKernelArg(conv.first, 1, MEM_SIZE, &arg),
                                   "Error setting argument 1 for convolution kernel");
                    arg = cl_conv_output;
                    throw_cl_error(::clSetKernelArg(conv.first, 2, MEM_SIZE, &arg),
                                   "Error setting argument 2 for convolution kernel");

                    // When calculating global_size we round to the nearest workgroup size
                    size_t offset      = 0;
                    size_t global_size = (((n_points - 1) / workgroup_size) + 1) * workgroup_size;
                    cl::event event;
                    ev = nullptr;
                    std::vector<cl_event> cl_events(events.begin(), events.end());
                    error = ::clEnqueueNDRangeKernel(queue,
                                                     conv.first,
                                                     1,
                                                     &offset,
                                                     &global_size,
                                                     &workgroup_size,
                                                     cl_events.size(),
                                                     cl_events.data(),
                                                     &ev);
                    if (ev) { event = cl::event(ev, ::clReleaseEvent); }
                    throw_cl_error(error, "Error queueing convolution kernel");

                    // Convert our events into a vector of events and ping pong our buffers
                    events           = std::vector<cl::event>({event});
                    network_complete = event;
                    std::swap(cl_conv_input, cl_conv_output);
                }

                // Read the pixel coordinates off the device
                cl::event pixels_read;
                ev = nullptr;
                std::vector<std::array<Scalar, 2>> pixels(neighbourhood.size() - 1);
                cl_event iev = cl_pixels_loaded;
                error        = ::clEnqueueReadBuffer(queue,
                                              cl_pixels,
                                              false,
                                              0,
                                              pixels.size() * sizeof(std::array<Scalar, 2>),
                                              pixels.data(),
                                              1,
                                              &iev,
                                              &ev);
                if (ev) { pixels_read = cl::event(ev, ::clReleaseEvent); }
                throw_cl_error(error, "Error reading projected pixels");

                // Read the classifications off the device (they'll be in input)
                cl::event classes_read;
                ev  = nullptr;
                iev = network_complete;
                std::vector<Scalar> classifications(neighbourhood.size() * conv_layers.back().second);
                error = ::clEnqueueReadBuffer(queue,
                                              cl_conv_input,
                                              false,
                                              0,
                                              classifications.size() * sizeof(Scalar),
                                              classifications.data(),
                                              1,
                                              &iev,
                                              &ev);
                if (ev) { classes_read = cl::event(ev, ::clReleaseEvent); }
                throw_cl_error(error, "Error reading classified values");

                // Flush the queue to ensure all the commands have been issued
                ::clFlush(queue);

                // Wait for the chain to finish up to where we care about it
                std::array<cl_event, 2> end_events = {pixels_read, classes_read};
                ::clWaitForEvents(2, end_events.data());

                return ClassifiedMesh<Scalar, N_NEIGHBOURS>{
                  std::move(pixels), std::move(neighbourhood), std::move(indices), std::move(classifications)};
            }

            /**
             * @brief Project and classify a mesh using the neural network that is loaded into this engine.
             * This version takes an aggregate VisualMesh object
             *
             * @tparam Model the mesh model that we are projecting
             *
             * @param mesh    the mesh table that we are projecting to pixel coordinates
             * @param Hoc     the homogenous transformation matrix from the camera to the observation plane
             * @param lens    the lens parameters that describe the optics of the camera
             * @param image   the data that represents the image the network will run from
             * @param format  the pixel format of this image as a fourcc code
             *
             * @return a classified mesh for the provided arguments
             */
            template <template <typename> class Model>
            ClassifiedMesh<Scalar, Model<Scalar>::N_NEIGHBOURS> operator()(const VisualMesh<Scalar, Model>& mesh,
                                                                           const mat4<Scalar>& Hoc,
                                                                           const Lens<Scalar>& lens,
                                                                           const void* image,
                                                                           const uint32_t& format) const {
                return operator()(mesh.height(Hoc[2][3]), Hoc, lens, image, format);
            }

            void clear_cache() {
                device_points_cache.clear();
                indices_map_memory.memory         = nullptr;
                indices_map_memory.n_points       = 0;
                pixel_coordinates_memory.memory   = nullptr;
                pixel_coordinates_memory.n_points = 0;
                neighbourhood_memory.memory       = nullptr;
                neighbourhood_memory.n_points     = 0;
                network_memory.memory             = {nullptr, nullptr};
                network_memory.n_points           = 0;
                image_memory.memory               = nullptr;
                image_memory.dimensions           = {0, 0};
                image_memory.format               = 0;
            }

        private:
            template <template <typename> class Model>
            std::tuple<std::vector<std::array<int, Model<Scalar>::N_NEIGHBOURS>>, std::vector<int>, cl::mem, cl::event>
              do_project(const Mesh<Scalar, Model>& mesh, const mat4<Scalar>& Hoc, const Lens<Scalar>& lens) const {
                static constexpr int N_NEIGHBOURS = Model<Scalar>::N_NEIGHBOURS;

                // Lookup the on screen ranges
                auto ranges = mesh.lookup(Hoc, lens);

                // Reused variables
                cl_int error = 0;
                cl_event ev  = nullptr;

                // Pack Rco into a Scalar16
                // clang-format off
                std::array<Scalar, 16> Rco{{
                    Hoc[0][0],     Hoc[1][0],   Hoc[2][0], Scalar(0.0),
                    Hoc[0][1],     Hoc[1][1],   Hoc[2][1], Scalar(0.0),
                    Hoc[0][2],     Hoc[1][2],   Hoc[2][2], Scalar(0.0),
                    Scalar(0.0), Scalar(0.0), Scalar(0.0), Scalar(1.0)
                }};
                // clang-format on

                // Convenience variables
                const auto& nodes = mesh.nodes;

                // Upload our visual mesh unit vectors if we have to
                cl::mem cl_points;

                auto device_mesh = device_points_cache.find(&mesh);
                if (device_mesh == device_points_cache.end()) {
                    cl_points =
                      cl::mem(::clCreateBuffer(
                                context, CL_MEM_READ_ONLY, sizeof(vec4<Scalar>) * mesh.nodes.size(), nullptr, &error),
                              ::clReleaseMemObject);

                    // Flatten our rays
                    std::vector<vec4<Scalar>> rays;
                    rays.reserve(mesh.nodes.size());
                    for (const auto& n : mesh.nodes) {
                        rays.emplace_back(vec4<Scalar>{n.ray[0], n.ray[1], n.ray[2], 0});
                    }

                    // Write the points buffer to the device and cache it
                    error = ::clEnqueueWriteBuffer(
                      queue, cl_points, true, 0, rays.size() * sizeof(vec4<Scalar>), rays.data(), 0, nullptr, nullptr);
                    throw_cl_error(error, "Error writing points to the device buffer");

                    // Cache for future runs
                    device_points_cache[&mesh] = cl_points;
                }
                else { cl_points = device_mesh->second; }

                // First count the size of the buffer we will need to allocate
                int n_points = 0;
                for (const auto& range : ranges) {
                    n_points += range.second - range.first;
                }

                // No point processing if we have no points, return an empty mesh
                if (n_points == 0) {
                    return std::make_tuple(
                      std::vector<std::array<int, N_NEIGHBOURS>>(), std::vector<int>(), cl::mem(), cl::event());
                }

                // Build up our list of indices for OpenCL
                // Use iota to fill in the numbers
                std::vector<int> indices(n_points);
                auto it = indices.begin();
                for (const auto& range : ranges) {
                    auto n = std::next(it, range.second - range.first);
                    std::iota(it, n, range.first);
                    it = n;
                }

                // Create buffers for indices map
                cl::mem indices_map       = get_indices_map_memory(n_points);
                cl::mem pixel_coordinates = get_pixel_coordinates_memory(n_points);

                // Upload our indices map
                cl::event indices_event;
                ev    = nullptr;
                error = ::clEnqueueWriteBuffer(
                  queue, indices_map, false, 0, indices.size() * sizeof(cl_int), indices.data(), 0, nullptr, &ev);
                if (ev) { indices_event = cl::event(ev, ::clReleaseEvent); }
                throw_cl_error(error, "Error uploading indices_map to device");

                // When everything is uploaded, we can run our projection kernel to get the pixel coordinates
                cl::event projected;

                cl::kernel projection_kernel;

                // Select a projection kernel
                switch (lens.projection) {
                    case RECTILINEAR: projection_kernel = project_rectilinear; break;
                    case EQUIDISTANT: projection_kernel = project_equidistant; break;
                    case EQUISOLID: projection_kernel = project_equisolid; break;
                }

                // Calculate the coefficients for performing a distortion to give to the engine
                vec4<Scalar> ik = inverse_coefficients(lens.k);

                // Load the arguments
                cl_mem arg = nullptr;
                arg        = cl_points;
                throw_cl_error(::clSetKernelArg(projection_kernel, 0, MEM_SIZE, &arg),
                               "Error setting kernel argument 0 for projection kernel");
                arg = indices_map;
                throw_cl_error(::clSetKernelArg(projection_kernel, 1, MEM_SIZE, &arg),
                               "Error setting kernel argument 1 for projection kernel");
                throw_cl_error(::clSetKernelArg(projection_kernel, 2, sizeof(Rco), Rco.data()),
                               "Error setting kernel argument 2 for projection kernel");
                throw_cl_error(::clSetKernelArg(projection_kernel, 3, sizeof(lens.focal_length), &lens.focal_length),
                               "Error setting kernel argument 3 for projection kernel");
                throw_cl_error(::clSetKernelArg(projection_kernel, 4, sizeof(lens.centre), lens.centre.data()),
                               "Error setting kernel argument 4 for projection kernel");
                throw_cl_error(::clSetKernelArg(projection_kernel, 5, sizeof(ik), ik.data()),
                               "Error setting kernel argument 5 for projection kernel");
                throw_cl_error(::clSetKernelArg(projection_kernel, 6, sizeof(lens.dimensions), lens.dimensions.data()),
                               "Error setting kernel argument 6 for projection kernel");
                arg = pixel_coordinates;
                throw_cl_error(::clSetKernelArg(projection_kernel, 7, MEM_SIZE, &arg),
                               "Error setting kernel argument 7 for projection kernel");

                // Project!
                // When calculating global_size we round to the nearest workgroup size
                size_t offset      = 0;
                size_t global_size = (((n_points - 1) / workgroup_size) + 1) * workgroup_size;
                ev                 = nullptr;
                cl_event iev       = indices_event;
                error              = ::clEnqueueNDRangeKernel(
                  queue, projection_kernel, 1, &offset, &global_size, &workgroup_size, 1, &iev, &ev);
                if (ev) { projected = cl::event(ev, ::clReleaseEvent); }
                throw_cl_error(error, "Error queueing the projection kernel");

                // This can happen on the CPU while the OpenCL device is busy
                // Build the reverse lookup map where the offscreen point is one past the end
                std::vector<int> r_indices(nodes.size() + 1, n_points);
                for (unsigned int i = 0; i < indices.size(); ++i) {
                    r_indices[indices[i]] = i;
                }

                // Build the packed neighbourhood map with an extra offscreen point at the end
                std::vector<std::array<int, N_NEIGHBOURS>> local_neighbourhood(n_points + 1);
                for (unsigned int i = 0; i < indices.size(); ++i) {
                    const auto& node = nodes[indices[i]];
                    for (unsigned int j = 0; j < node.neighbours.size(); ++j) {
                        const auto& n             = node.neighbours[j];
                        local_neighbourhood[i][j] = r_indices[n];
                    }
                }
                // Fill in the final offscreen point which connects only to itself
                local_neighbourhood[n_points].fill(n_points);

                // This ensures that all elements in the queue have been issued to the device NOT that they are all
                // finished If we don't do this here, some of our buffers can go out of scope before the queue picks
                // them up causing errors
                ::clFlush(queue);

                // Return what we calculated
                return std::make_tuple(std::move(local_neighbourhood),  // CPU buffer
                                       std::move(indices),              // CPU buffer
                                       pixel_coordinates,               // GPU buffer
                                       projected);                      // GPU event
            }

            cl::mem get_indices_map_memory(const int& n_points) const {

                if (indices_map_memory.n_points < n_points) {
                    // Align the size to the nearest workgroup size
                    size_t size               = ((n_points - 1) / workgroup_size + 1) * workgroup_size * sizeof(int);
                    cl_int error              = 0;
                    indices_map_memory.memory = cl::mem(
                      ::clCreateBuffer(context, CL_MEM_READ_WRITE, size, nullptr, &error), ::clReleaseMemObject);
                    throw_cl_error(error, "Error allocating indices map buffer on device");
                    indices_map_memory.n_points = n_points;
                }
                return indices_map_memory.memory;
            }

            cl::mem get_pixel_coordinates_memory(const int& n_points) const {

                if (pixel_coordinates_memory.n_points < n_points) {
                    // Align the size to the nearest workgroup size
                    size_t size  = ((n_points - 1) / workgroup_size + 1) * workgroup_size * sizeof(Scalar) * 2;
                    cl_int error = 0;
                    pixel_coordinates_memory.memory = cl::mem(
                      ::clCreateBuffer(context, CL_MEM_READ_WRITE, size, nullptr, &error), ::clReleaseMemObject);
                    throw_cl_error(error, "Error allocating pixel coordinates buffer on device");
                    pixel_coordinates_memory.n_points = n_points;
                }
                return pixel_coordinates_memory.memory;
            }

            std::array<cl::mem, 2> get_network_memory(const int& n_points) const {
                if (network_memory.n_points < n_points) {
                    // Align the size to the nearest workgroup size
                    size_t size  = ((n_points - 1) / workgroup_size + 1) * workgroup_size * sizeof(Scalar) * max_width;
                    cl_int error = 0;
                    network_memory.memory[0] = cl::mem(
                      ::clCreateBuffer(context, CL_MEM_READ_WRITE, size, nullptr, &error), ::clReleaseMemObject);
                    throw_cl_error(error, "Error allocating ping pong buffer 1 on device");
                    network_memory.memory[1] = cl::mem(
                      ::clCreateBuffer(context, CL_MEM_READ_WRITE, size, nullptr, &error), ::clReleaseMemObject);
                    network_memory.n_points = n_points;
                    throw_cl_error(error, "Error allocating ping pong buffer 2 on device");
                }
                return network_memory.memory;
            }

            cl::mem get_neighbourhood_memory(const int& n_points, int n_neighbours) const {

                if (neighbourhood_memory.n_points < n_points) {
                    // Align the size to the nearest workgroup size
                    size_t size  = ((n_points - 1) / workgroup_size + 1) * workgroup_size * sizeof(int) * n_neighbours;
                    cl_int error = 0;
                    neighbourhood_memory.memory = cl::mem(
                      ::clCreateBuffer(context, CL_MEM_READ_WRITE, size, nullptr, &error), ::clReleaseMemObject);
                    throw_cl_error(error, "Error allocating neighbourhood buffer on device");
                    neighbourhood_memory.n_points = n_points;
                }
                return neighbourhood_memory.memory;
            }

            cl::mem get_image_memory(vec2<int> dimensions, uint32_t format) const {

                // If our dimensions and format haven't changed from last time we can reuse the same memory location
                if (dimensions != image_memory.dimensions || format != image_memory.format) {
                    cl_image_format fmt;
                    switch (format) {
                        // Bayer
                        case fourcc("GRBG"):
                        case fourcc("RGGB"):
                        case fourcc("GBRG"):
                        case fourcc("BGGR"): fmt = cl_image_format{CL_R, CL_UNORM_INT8}; break;
                        case fourcc("GRAY"):
                        case fourcc("GREY"):
                        case fourcc("Y8  "): fmt = cl_image_format{CL_LUMINANCE, CL_UNORM_INT8}; break;
                        case fourcc("BGRA"): fmt = cl_image_format{CL_BGRA, CL_UNORM_INT8}; break;
                        case fourcc("RGBA"): fmt = cl_image_format{CL_RGBA, CL_UNORM_INT8}; break;
                        // Oh no...
                        default: throw std::runtime_error("Unsupported image format " + fourcc_text(format));
                    }

                    cl_image_desc desc = {
                      CL_MEM_OBJECT_IMAGE2D, size_t(dimensions[0]), size_t(dimensions[1]), 1, 1, 0, 0, 0, 0, nullptr};

                    // Create a buffer for our image
                    cl_int error = 0;
                    cl::mem memory(::clCreateImage(context, CL_MEM_READ_ONLY, &fmt, &desc, nullptr, &error),
                                   ::clReleaseMemObject);
                    throw_cl_error(error, "Error creating image on device");

                    // Update what we are caching
                    image_memory.dimensions = dimensions;
                    image_memory.format     = format;
                    image_memory.memory     = memory;
                }

                // Return the cache
                return image_memory.memory;
            }

            /// OpenCL context
            cl::context context;

            /// OpenCL command queue
            cl::command_queue queue;

            /// OpenCL program
            cl::program program;
            /// Kernel for projecting rays to pixels using an equidistant projection
            cl::kernel project_equidistant;
            /// Kernel for projecting rays to pixels using an equisolid projection
            cl::kernel project_equisolid;
            /// Kernel for projecting rays to pixels using a rectilinear projection
            cl::kernel project_rectilinear;
            /// Kernel for reading projected pixel coordinates from an image into the network input layer
            cl::kernel load_image;
            /// A list of kernels to run in sequence to run the network
            std::vector<std::pair<cl::kernel, size_t>> conv_layers;

            /// A location to cache the GPU memory allocated for indices map so we don't reallocate between runs
            mutable struct {
                int n_points = 0;
                cl::mem memory;
            } indices_map_memory;

            /// A location to cache the GPU memory allocated for pixel coordinates so we don't reallocate between runs
            mutable struct {
                int n_points = 0;
                cl::mem memory;
            } pixel_coordinates_memory;

            /// A location to cache the GPU memory allocated for the ping pong network buffers so we don't reallocate
            /// between runs
            mutable struct {
                int n_points = 0;
                std::array<cl::mem, 2> memory;
            } network_memory;

            /// A location to cache the GPU memory allocated for the local graph so we don't reallocate between runs
            mutable struct {
                int n_points = 0;
                cl::mem memory;
            } neighbourhood_memory;

            /// A location to cache the GPU memory allocated for the image so we don't reallocate between runs
            mutable struct {
                vec2<int> dimensions = {0, 0};
                uint32_t format      = 0;
                cl::mem memory;
            } image_memory;

            /// The width of the maximumally wide layer in the network (always at least 4 because of the input)
            size_t max_width = 4;

            /// The largest preferred workgroup size so we can overallocate memory
            size_t workgroup_size;

            /// Cache of opencl buffers from mesh objects
            mutable std::map<const void*, cl::mem> device_points_cache;
        };

    }  // namespace opencl
}  // namespace engine
}  // namespace visualmesh

#endif  // !defined(VISUALMESH_DISABLE_OPENCL)
#endif  // VISUALMESH_ENGINE_OPENCL_ENGINE_HPP<|MERGE_RESOLUTION|>--- conflicted
+++ resolved
@@ -61,13 +61,9 @@
          */
         template <typename Scalar>
         class Engine {
-<<<<<<< HEAD
-        public:
-=======
         private:
             // OpenCL ::clSetKernelArg functions take the sizeof a pointer as their argument, this is correct
             static constexpr size_t MEM_SIZE = sizeof(cl_mem);
->>>>>>> 3ed0dd41
 
             /**
              * @brief Load an OpenCL binary from a file and build it
@@ -98,7 +94,6 @@
                 // Create the program and build using the loaded binary
                 cl_int binary_status            = CL_SUCCESS;
                 const unsigned char* binary_ptr = reinterpret_cast<unsigned char*>(binary_load.data());
-<<<<<<< HEAD
 
                 program = cl::program(
                   ::clCreateProgramWithBinary(context, 1, &device, &binary_size, &binary_ptr, &binary_status, &error),
@@ -135,16 +130,16 @@
                 // Error flag to check if any OpenCL functions fail
                 cl_int error = CL_SUCCESS;
 
-=======
-
-                program = cl::program(
-                  ::clCreateProgramWithBinary(context, 1, &device, &binary_size, &binary_ptr, &binary_status, &error),
-                  ::clReleaseProgram);
-                throw_cl_error(error, "Failed to create program from binary");
+                // Create the program and build
+                const char* cstr = source.c_str();
+                size_t csize     = source.size();
+                program =
+                  cl::program(::clCreateProgramWithSource(context, 1, &cstr, &csize, &error), ::clReleaseProgram);
+                throw_cl_error(error, "Error adding sources to OpenCL program");
 
                 error = ::clBuildProgram(program,
-                                         1,
-                                         &device,
+                                         0,
+                                         nullptr,
                                          "-cl-single-precision-constant -cl-fast-relaxed-math -cl-mad-enable",
                                          nullptr,
                                          nullptr);
@@ -163,26 +158,68 @@
             }
 
             /**
-             * @brief Build the OpenCL program
-             *
+             * @brief Save the current OpenCL program in a binary file
+             *
+             * @param binary_path path to save the binary file to
+             */
+            void save_binary(std::string binary_path) {
+
+                // Get the size of the binary to save
+                size_t binary_size{};
+                clGetProgramInfo(program, CL_PROGRAM_BINARY_SIZES, sizeof(size_t), &binary_size, nullptr);
+
+                // Get the data to save
+                std::vector<char> binary_save(binary_size, 0);
+                // Get an lvalue ptr to pass to clGetProgramInfo
+                char* binary_ptr = binary_save.data();
+                clGetProgramInfo(program, CL_PROGRAM_BINARIES, binary_save.size(), &binary_ptr, nullptr);
+
+                // Write to the file and close the file
+                std::ofstream write_binary(binary_path, std::ofstream::binary);
+                write_binary.write(binary_save.data(), binary_save.size());
+                write_binary.close();
+            }
+
+        public:
+
+            /**
+             * @brief Load an OpenCL binary from a file and build it
+             *
+             * @param binary_path path to save the binary file to
              * @param device OpenCL device id
-             * @param source OpenCL source information
+             *
              */
-            void build_from_source(cl_device_id& device, const std::string& source) {
+            void load_binary(const std::string& binary_path, cl_device_id& device) {
+                // If the file doesn't exist, this isn't an error so don't throw just return that it didn't work
+                std::ifstream read_binary(binary_path, std::ios::in);
+                if (!read_binary) { throw std::runtime_error("Failed to read from precompiled OpenCL binary."); }
+
                 // Error flag to check if any OpenCL functions fail
                 cl_int error = CL_SUCCESS;
 
->>>>>>> 3ed0dd41
-                // Create the program and build
-                const char* cstr = source.c_str();
-                size_t csize     = source.size();
-                program =
-                  cl::program(::clCreateProgramWithSource(context, 1, &cstr, &csize, &error), ::clReleaseProgram);
-                throw_cl_error(error, "Error adding sources to OpenCL program");
+                // Get the length
+                read_binary.seekg(0, read_binary.end);
+                size_t binary_size = read_binary.tellg();
+                read_binary.seekg(0, read_binary.beg);
+
+                // Read the binary file
+                std::vector<char> binary_load(binary_size, 0);
+                read_binary.read(binary_load.data(), binary_size);
+                read_binary.close();
+                if (!read_binary) { throw std::runtime_error("Failed to read from precompiled OpenCL binary."); }
+
+                // Create the program and build using the loaded binary
+                cl_int binary_status            = CL_SUCCESS;
+                const unsigned char* binary_ptr = reinterpret_cast<unsigned char*>(binary_load.data());
+
+                program = cl::program(
+                  ::clCreateProgramWithBinary(context, 1, &device, &binary_size, &binary_ptr, &binary_status, &error),
+                  ::clReleaseProgram);
+                throw_cl_error(error, "Failed to create program from binary");
 
                 error = ::clBuildProgram(program,
-                                         0,
-                                         nullptr,
+                                         1,
+                                         &device,
                                          "-cl-single-precision-constant -cl-fast-relaxed-math -cl-mad-enable",
                                          nullptr,
                                          nullptr);
@@ -201,6 +238,43 @@
             }
 
             /**
+             * @brief Build the OpenCL program
+             *
+             * @param device OpenCL device id
+             * @param source OpenCL source information
+             */
+            void build_from_source(cl_device_id& device, const std::string& source) {
+                // Error flag to check if any OpenCL functions fail
+                cl_int error = CL_SUCCESS;
+
+                // Create the program and build
+                const char* cstr = source.c_str();
+                size_t csize     = source.size();
+                program =
+                  cl::program(::clCreateProgramWithSource(context, 1, &cstr, &csize, &error), ::clReleaseProgram);
+                throw_cl_error(error, "Error adding sources to OpenCL program");
+
+                error = ::clBuildProgram(program,
+                                         0,
+                                         nullptr,
+                                         "-cl-single-precision-constant -cl-fast-relaxed-math -cl-mad-enable",
+                                         nullptr,
+                                         nullptr);
+
+                // If it didn't work, log and throw an error
+                if (error != CL_SUCCESS) {
+                    // Get program build log
+                    size_t used = 0;
+                    ::clGetProgramBuildInfo(program, device, CL_PROGRAM_BUILD_LOG, 0, nullptr, &used);
+                    std::vector<char> log(used);
+                    ::clGetProgramBuildInfo(program, device, CL_PROGRAM_BUILD_LOG, log.size(), log.data(), &used);
+                    // Throw an error with the build log
+                    throw_cl_error(error,
+                                   "Error building OpenCL program\n" + std::string(log.begin(), log.begin() + used));
+                }
+            }
+
+            /**
              * @brief Save the current OpenCL program in a binary file
              *
              * @param binary_path path to save the binary file to
@@ -222,52 +296,7 @@
                 write_binary.write(binary_save.data(), binary_save.size());
                 write_binary.close();
             }
-<<<<<<< HEAD
-
-            /**
-             * @brief Construct a new OpenCL Engine object
-             *
-             * @param structure the network structure to use classification
-             * @param cache_directory directory to save/load the compiled OpenCL binary
-             */
-            Engine(const NetworkStructure<Scalar>& structure = {}, const std::string& cache_directory = "") {
-                // Create the OpenCL context and command queue
-                cl_int error              = CL_SUCCESS;
-                cl_device_id device       = nullptr;
-                std::tie(context, device) = operation::make_context();
-                queue                     = operation::make_queue(context, device);
-
-                // Get program sources (this does concatenated strings)
-                std::stringstream sources;
-                sources << operation::get_scalar_defines(Scalar(0.0));
-                sources << PROJECT_EQUIDISTANT_CL;
-                sources << PROJECT_EQUISOLID_CL;
-                sources << PROJECT_RECTILINEAR_CL;
-                sources << LOAD_IMAGE_CL;
-                sources << operation::make_network(structure);
-
-                std::string source = sources.str();
-
-                // The hash of the sources represents the name of the OpenCL compiled program binary file, so that a new
-                // binary will be created for different sources
-                const std::size_t source_hash = std::hash<std::string>{}(source);
-
-                // If the compiled binary exists, read it
-                std::string binary_path = cache_directory + "/" + std::to_string(source_hash) + ".bin";
-
-                // Try to read the binary
-                try {
-                    load_binary(binary_path, device);
-                }
-                // The compiled binary doesn't exist, create it
-                catch (std::exception& /* e */) {
-                    build_from_source(device, source);
-                    save_binary(binary_path);
-                }
-=======
->>>>>>> 3ed0dd41
-
-        public:
+
             /**
              * @brief Construct a new OpenCL Engine object
              *
