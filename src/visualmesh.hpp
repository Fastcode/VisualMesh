/*
 * Copyright (C) 2017-2019 Trent Houliston <trent@houliston.me>
 *
 * Permission is hereby granted, free of charge, to any person obtaining a copy of this software and associated
 * documentation files (the "Software"), to deal in the Software without restriction, including without limitation the
 * rights to use, copy, modify, merge, publish, distribute, sublicense, and/or sell copies of the Software, and to
 * permit persons to whom the Software is furnished to do so, subject to the following conditions:
 *
 * The above copyright notice and this permission notice shall be included in all copies or substantial portions of the
 * Software.
 *
 * THE SOFTWARE IS PROVIDED "AS IS", WITHOUT WARRANTY OF ANY KIND, EXPRESS OR IMPLIED, INCLUDING BUT NOT LIMITED TO THE
 * WARRANTIES OF MERCHANTABILITY, FITNESS FOR A PARTICULAR PURPOSE AND NONINFRINGEMENT. IN NO EVENT SHALL THE AUTHORS OR
 * COPYRIGHT HOLDERS BE LIABLE FOR ANY CLAIM, DAMAGES OR OTHER LIABILITY, WHETHER IN AN ACTION OF CONTRACT, TORT OR
 * OTHERWISE, ARISING FROM, OUT OF OR IN CONNECTION WITH THE SOFTWARE OR THE USE OR OTHER DEALINGS IN THE SOFTWARE.
 */

#ifndef VISUALMESH_HPP
#define VISUALMESH_HPP

#include <algorithm>
#include <map>
#include <memory>
#include <vector>

#include "engine/cpu/cpu_engine.hpp"
#include "mesh/mesh.hpp"

namespace visualmesh {

/**
 * @brief An aggregate of many Visual Meshs at different heights that can be looked up for performance.
 *
 * @details
 *  Provides convenience functions for accessing projection and classification of the mesh using different engines.
 *  The available engines are currently limited to OpenCL and CPU, however CUDA and Vulkan can be added later.
 *
 * @tparam Scalar the type that will hold the vectors <float, double>
 * @tparam Engine the computational engine that will be used when creating classifiers
 */
template <typename Scalar                     = float,
          template <typename> class Engine    = engine::cpu::Engine,
          template <typename> class Generator = generator::HexaPizza>
class VisualMesh {
public:
  /**
   * @brief Makes an unallocated visual mesh with no LUTs
   */
  VisualMesh() {}

  /**
   * @brief Generate a new visual mesh for the given shape.
   *
   * @tparam Shape the shape type that this mesh will generate using
   *
   * @param shape        the shape we are generating a visual mesh for
   * @param min_height   the minimum height that our camera will be at
   * @param max_height   the maximum height our camera will be at
   * @param k            the number of intersections with the object
   * @param max_error    the maximum amount of error in terms of k that a mesh can have
   * @param max_distance the maximum distance that this mesh will project for
   */
  template <typename Shape>
  explicit VisualMesh(const Shape& shape,
                      const Scalar& min_height,
                      const Scalar& max_height,
                      const Scalar& k,
                      const Scalar& max_error,
                      const Scalar& max_distance) {

<<<<<<< HEAD
    // Add an element for the min and max height
    luts.insert(std::make_pair(min_height, Mesh<Scalar>(shape, min_height, k, max_distance)));
    luts.insert(std::make_pair(max_height, Mesh<Scalar>(shape, max_height, k, max_distance)));

    // Run through a stack splitting the range in two until the region is filled appropriately
    std::vector<vec2<Scalar>> stack;
    stack.emplace_back(vec2<Scalar>{min_height, max_height});

    while (!stack.empty()) {
      // Get the next element for consideration
      vec2<Scalar> range = stack.back();
      Scalar h           = (range[0] + range[1]) / 2;
      stack.pop_back();

      Scalar lower_err = std::abs(k - k * shape.k(range[0], h));
      Scalar upper_err = std::abs(k - k * shape.k(range[1], h));

      // If we aren't close enough to both elements
      if (lower_err > max_error || upper_err > max_error) {
        luts.insert(std::make_pair(h, Mesh<Scalar>(shape, h, k, max_distance)));
        stack.emplace_back(vec2<Scalar>{range[0], h});
        stack.emplace_back(vec2<Scalar>{h, range[1]});
      }
=======
    // Loop through to make a mesh for each of our height possibilities
    const Scalar jump = (max_height - min_height) / n_heights;
    for (int i = 0; i < n_heights; ++i) {
      // Insert our constructed mesh into the lookup
      const Scalar h = min_height + i * jump;
      luts.insert(std::make_pair(h, Mesh<Scalar, Generator>(shape, h, k, max_distance)));
>>>>>>> f48a8f4f
    }
  }

  /**
   * Find a visual mesh that exists at a specific height above the observation plane.
   * This only looks up meshes that were created during instantiation.
   * If this lookup is out of range, it will return the highest or lowest mesh (whichever is closer)
   *
   * @param  height the height above the observation plane for the mesh we are trying to find
   *
   * @return the closest generated visual mesh to the provided height
   */
  const Mesh<Scalar, Generator>& height(const Scalar& height) const {
    // Find the bounding height values
    auto range = luts.equal_range(height);

    // If we reached the end of the list return the lower bound
    if (range.second == luts.end()) {
      if (range.first == luts.end()) {  // We are off the larger end
        return luts.rbegin()->second;
      }
      else {  // We are off the smaller end
        return luts.begin()->second;
      }
    }
    // Otherwise see which has less error
    else if (std::abs(range.first->first - height) < std::abs(range.second->first - height)) {
      return range.first->second;
    }
    else {
      return range.second->second;
    }
  }

  /**
   * Performs a visual mesh lookup using the description of the lens provided to find visual mesh points on the image.
   *
   * @param Hoc   A 4x4 homogeneous transformation matrix that transforms from the observation plane to camera space.
   * @param lens  A description of the lens used to project the mesh.
   *
   * @return the mesh that was used for this lookup and a vector of start/end indices that are on the screen.
   */
  std::pair<const Mesh<Scalar, Generator>&, std::vector<std::pair<uint, uint>>> lookup(const mat4<Scalar>& Hoc,
                                                                                       const Lens<Scalar>& lens) const {

    // z height from the transformation matrix
    const Scalar& h = Hoc[2][3];
    auto mesh       = height(h);
    return std::make_pair(mesh, mesh->lookup(Hoc, lens));
  }

  /**
   * Project a segment of the visual mesh onto an image.
   *
   * @param Hoc  A 4x4 homogeneous transformation matrix that transforms from the camera space to the observation plane.
   * @param lens A description of the lens used to project the mesh.
   *
   * @return the pixel coordinates that the visual mesh projects to, and the neighbourhood graph for those points.
   */


  ProjectedMesh<Scalar, Generator<Scalar>::N_NEIGHBOURS> project(const mat4<Scalar>& Hoc,
                                                                 const Lens<Scalar>& lens) const {

    // z height from the transformation matrix
    const Scalar& h  = Hoc[2][3];
    const auto& mesh = height(h);
    auto range       = mesh.lookup(Hoc, lens);
    return engine.project(mesh, range, Hoc, lens);
  }

  auto make_classifier(const network_structure_t<Scalar>& structure) {
    return engine.template make_classifier<Generator>(structure);
  }

private:
  /// A map from heights to visual mesh tables
  std::map<Scalar, const Mesh<Scalar, Generator>> luts;
  /// The engine used to do projection and classification
  Engine<Scalar> engine;
};

}  // namespace visualmesh

#endif  // VISUALMESH_HPP<|MERGE_RESOLUTION|>--- conflicted
+++ resolved
@@ -40,7 +40,7 @@
  */
 template <typename Scalar                     = float,
           template <typename> class Engine    = engine::cpu::Engine,
-          template <typename> class Generator = generator::HexaPizza>
+          template <typename> class Generator = generator::Hexapizza>
 class VisualMesh {
 public:
   /**
@@ -68,10 +68,9 @@
                       const Scalar& max_error,
                       const Scalar& max_distance) {
 
-<<<<<<< HEAD
     // Add an element for the min and max height
-    luts.insert(std::make_pair(min_height, Mesh<Scalar>(shape, min_height, k, max_distance)));
-    luts.insert(std::make_pair(max_height, Mesh<Scalar>(shape, max_height, k, max_distance)));
+    luts.insert(std::make_pair(min_height, Mesh<Scalar, Generator>(shape, min_height, k, max_distance)));
+    luts.insert(std::make_pair(max_height, Mesh<Scalar, Generator>(shape, max_height, k, max_distance)));
 
     // Run through a stack splitting the range in two until the region is filled appropriately
     std::vector<vec2<Scalar>> stack;
@@ -88,18 +87,10 @@
 
       // If we aren't close enough to both elements
       if (lower_err > max_error || upper_err > max_error) {
-        luts.insert(std::make_pair(h, Mesh<Scalar>(shape, h, k, max_distance)));
+        luts.insert(std::make_pair(h, Mesh<Scalar, Generator>(shape, h, k, max_distance)));
         stack.emplace_back(vec2<Scalar>{range[0], h});
         stack.emplace_back(vec2<Scalar>{h, range[1]});
       }
-=======
-    // Loop through to make a mesh for each of our height possibilities
-    const Scalar jump = (max_height - min_height) / n_heights;
-    for (int i = 0; i < n_heights; ++i) {
-      // Insert our constructed mesh into the lookup
-      const Scalar h = min_height + i * jump;
-      luts.insert(std::make_pair(h, Mesh<Scalar, Generator>(shape, h, k, max_distance)));
->>>>>>> f48a8f4f
     }
   }
 
@@ -159,8 +150,6 @@
    *
    * @return the pixel coordinates that the visual mesh projects to, and the neighbourhood graph for those points.
    */
-
-
   ProjectedMesh<Scalar, Generator<Scalar>::N_NEIGHBOURS> project(const mat4<Scalar>& Hoc,
                                                                  const Lens<Scalar>& lens) const {
 
