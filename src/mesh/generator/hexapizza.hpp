--- conflicted
+++ resolved
@@ -55,7 +55,9 @@
     }
 
   public:
-<<<<<<< HEAD
+    /// The number of neighbours that each node in the graph has
+    static constexpr size_t N_NEIGHBOURS = 6;
+
     /**
      * @brief Generates the visual mesh vectors and graph using the Hexapizza method
      *
@@ -68,10 +70,6 @@
      *
      * @return the visual mesh graph that was generated
      */
-=======
-    static constexpr size_t N_NEIGHBOURS = 6;
-
->>>>>>> f48a8f4f
     template <typename Shape>
     static std::vector<Node<Scalar, N_NEIGHBOURS>> generate(const Shape& shape,
                                                             const Scalar& h,
