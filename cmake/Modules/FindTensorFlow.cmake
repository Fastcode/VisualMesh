find_package(PythonInterp 3 REQUIRED)

execute_process(
  COMMAND ${PYTHON_EXECUTABLE} -c "import tensorflow; print(tensorflow.__version__)"
  OUTPUT_VARIABLE TENSORFLOW_VERSION
  OUTPUT_STRIP_TRAILING_WHITESPACE
)
execute_process(
  COMMAND ${PYTHON_EXECUTABLE} -c "import tensorflow; print(tensorflow.sysconfig.get_include())"
  OUTPUT_VARIABLE tf_inc_dir
  OUTPUT_STRIP_TRAILING_WHITESPACE
)
execute_process(
  COMMAND ${PYTHON_EXECUTABLE} -c "import tensorflow; print(tensorflow.sysconfig.get_lib())"
  OUTPUT_VARIABLE tf_lib_dir
  OUTPUT_STRIP_TRAILING_WHITESPACE
)

find_path(
  TENSORFLOW_INCLUDE_DIRS
  NAMES tensorflow/core/framework/op.h
  HINTS ${tf_inc_dir}
  DOC "TensorFlow include directory"
)

<<<<<<< HEAD
find_library(
  TENSORFLOW_LIBRARIES
  NAMES tensorflow_framework libtensorflow_framework.so.2
=======
MESSAGE(LibDir ${tf_lib_dir})

FIND_LIBRARY(
  TENSORFLOW_LIBRARIES
  NAMES tensorflow_framework libtensorflow_framework.so.1
>>>>>>> f48a8f4f
  HINTS ${tf_lib_dir}
  DOC "TensorFlow library"
)

include(FindPackageHandleStandardArgs)
find_package_handle_standard_args(
  TensorFlow
  FOUND_VAR
  TensorFlow_FOUND
  REQUIRED_VARS
  TENSORFLOW_INCLUDE_DIRS
  TENSORFLOW_LIBRARIES
  TENSORFLOW_VERSION
  VERSION_VAR
  TENSORFLOW_VERSION
)<|MERGE_RESOLUTION|>--- conflicted
+++ resolved
@@ -23,17 +23,9 @@
   DOC "TensorFlow include directory"
 )
 
-<<<<<<< HEAD
 find_library(
   TENSORFLOW_LIBRARIES
-  NAMES tensorflow_framework libtensorflow_framework.so.2
-=======
-MESSAGE(LibDir ${tf_lib_dir})
-
-FIND_LIBRARY(
-  TENSORFLOW_LIBRARIES
-  NAMES tensorflow_framework libtensorflow_framework.so.1
->>>>>>> f48a8f4f
+  NAMES tensorflow_framework libtensorflow_framework.so.2 libtensorflow_framework.so.1
   HINTS ${tf_lib_dir}
   DOC "TensorFlow library"
 )
